#-------------------------------------------------------------------------------
# elftools: dwarf/dwarfinfo.py
#
# DWARFInfo - Main class for accessing DWARF debug information
#
# Eli Bendersky (eliben@gmail.com)
# This code is in the public domain
#-------------------------------------------------------------------------------
import os
from collections import namedtuple, OrderedDict
from bisect import bisect_right

from ..construct.lib.container import Container
from ..common.exceptions import DWARFError
from ..common.utils import (struct_parse, dwarf_assert,
                            parse_cstring_from_stream)
from .structs import DWARFStructs
from .compileunit import CompileUnit
from .typeunit import TypeUnit
from .abbrevtable import AbbrevTable
from .lineprogram import LineProgram
from .callframe import CallFrameInfo
from .locationlists import LocationLists, LocationListsPair
from .ranges import RangeLists, RangeListsPair
from .aranges import ARanges
from .namelut import NameLUT
from .dwarf_util import _get_base_offset


# Describes a debug section
#
# stream: a stream object containing the data of this section
# name: section name in the container file
# global_offset: the global offset of the section in its container file
# size: the size of the section's data, in bytes
# address: the virtual address for the section's data
#
# 'name' and 'global_offset' are for descriptional purposes only and
# aren't strictly required for the DWARF parsing to work. 'address' is required
# to properly decode the special '.eh_frame' format.
#
DebugSectionDescriptor = namedtuple('DebugSectionDescriptor',
    'stream name global_offset size address')


# Some configuration parameters for the DWARF reader. This exists to allow
# DWARFInfo to be independent from any specific file format/container.
#
# little_endian:
#   boolean flag specifying whether the data in the file is little endian
#
# machine_arch:
#   Machine architecture as a string. For example 'x86' or 'x64'
#
# default_address_size:
#   The default address size for the container file (sizeof pointer, in bytes)
#
DwarfConfig = namedtuple('DwarfConfig',
    'little_endian machine_arch default_address_size')


class DWARFInfo(object):
    """ Acts also as a "context" to other major objects, bridging between
        various parts of the debug information.
    """
    def __init__(self,
            config,
            debug_info_sec,
            debug_aranges_sec,
            debug_abbrev_sec,
            debug_frame_sec,
            eh_frame_sec,
            debug_str_sec,
            debug_loc_sec,
            debug_ranges_sec,
            debug_line_sec,
            debug_pubtypes_sec,
            debug_pubnames_sec,
            debug_addr_sec,
            debug_str_offsets_sec,
            debug_line_str_sec,
            debug_loclists_sec,
            debug_rnglists_sec,
            debug_sup_sec,
            gnu_debugaltlink_sec,
<<<<<<< HEAD
            gnu_debuglink_sec,
            debug_types_sec
=======
            gnu_debuglink_sec
>>>>>>> 907a9c35
            ):
        """ config:
                A DwarfConfig object

            debug_*_sec:
                DebugSectionDescriptor for a section. Pass None for sections
                that don't exist. These arguments are best given with
                keyword syntax.
        """
        self.config = config
        self.debug_info_sec = debug_info_sec
        self.debug_aranges_sec = debug_aranges_sec
        self.debug_abbrev_sec = debug_abbrev_sec
        self.debug_frame_sec = debug_frame_sec
        self.eh_frame_sec = eh_frame_sec
        self.debug_str_sec = debug_str_sec
        self.debug_loc_sec = debug_loc_sec
        self.debug_ranges_sec = debug_ranges_sec
        self.debug_line_sec = debug_line_sec
        self.debug_addr_sec = debug_addr_sec
        self.debug_str_offsets_sec = debug_str_offsets_sec
        self.debug_line_str_sec = debug_line_str_sec
        self.debug_pubtypes_sec = debug_pubtypes_sec
        self.debug_pubnames_sec = debug_pubnames_sec
        self.debug_loclists_sec = debug_loclists_sec
        self.debug_rnglists_sec = debug_rnglists_sec
        self.debug_sup_sec = debug_sup_sec
        self.gnu_debugaltlink_sec = gnu_debugaltlink_sec
        self.gnu_debuglink_sec = gnu_debuglink_sec
<<<<<<< HEAD
        self.debug_types_sec = debug_types_sec
=======
>>>>>>> 907a9c35

        # Sets the supplementary_dwarfinfo to None. Client code can set this
        # to something else, typically a DWARFInfo file read from an ELFFile
        # which path is stored in the debug_sup_sec or gnu_debugaltlink_sec.
        self.supplementary_dwarfinfo = None

        # This is the DWARFStructs the context uses, so it doesn't depend on
        # DWARF format and address_size (these are determined per CU) - set them
        # to default values.
        self.structs = DWARFStructs(
            little_endian=self.config.little_endian,
            dwarf_format=32,
            address_size=self.config.default_address_size)

        # Cache for abbrev tables: a dict keyed by offset
        self._abbrevtable_cache = {}
        # Cache for program lines tables: a dict keyed by offset
        self._linetable_cache = {}
 
        # Cache of compile units and map of their offsets for bisect lookup.
        # Access with .iter_CUs(), .get_CU_containing(), and/or .get_CU_at().
        self._cu_cache = []
        self._cu_offsets_map = []

        # DWARF v4 type units by sig8 - OrderedDict created on Reference
        self._type_units_by_sig = None

    @property
    def has_debug_info(self):
        """ Return whether this contains debug information.

        It can be not the case when the ELF only contains .eh_frame, which is
        encoded DWARF but not actually for debugging.
        """
        return bool(self.debug_info_sec)

    def get_DIE_from_lut_entry(self, lut_entry):
        """ Get the DIE from the pubnames or putbtypes lookup table entry.

            lut_entry:
                A NameLUTEntry object from a NameLUT instance (see
                .get_pubmames and .get_pubtypes methods).
        """
        cu = self.get_CU_at(lut_entry.cu_ofs)
        return self.get_DIE_from_refaddr(lut_entry.die_ofs, cu)

    def get_DIE_from_refaddr(self, refaddr, cu=None):
        """ Given a .debug_info section offset of a DIE, return the DIE.

            refaddr:
                The refaddr may come from a DW_FORM_ref_addr attribute.

            cu:
                The compile unit object, if known.  If None a search
                from the closest offset less than refaddr will be performed.
        """
        if cu is None:
            cu = self.get_CU_containing(refaddr)
        return cu.get_DIE_from_refaddr(refaddr)

    def get_DIE_by_sig8(self, sig8):
        """ Find and return a DIE referenced by its type signature.
            sig8:
                The 8 byte signature (as a 64-bit unsigned integer)

            Returns the DIE with the given type signature by searching
            for the Type Unit with the matching signature then finding
            the DIE at the offset given by the type_die field in the

            Type Unit header.
                Signatures are an 64-bit unsigned integers computed by the
                DWARF producer as specified in the DWARF standard. Each
                Type Unit contains one signature and the offset to the
                corresponding DW_AT_type DIE in its unit header.
                Describing a type can generate several DIEs. By moving
                a DIE and its related DIEs to a Type Unit and generating
                a hash of the DIEs and attributes in a flattened form
                multiple Compile Units in a linked object can reference
                the same DIE in the overall DWARF structure.

            In DWARF v4 type units are identified by their appearance in the
            .debug_types section.
        """
        self._parse_debug_types()
        tu = self._type_units_by_sig.get(sig8)
        if tu is None:
            raise KeyError("Signature %016x not found in .debug_types" % sig8)
        return tu.get_cached_DIE(tu.tu_offset + tu['type_offset'])

    def get_CU_containing(self, refaddr):
        """ Find the CU that includes the given reference address in the
            .debug_info section.

            refaddr:
                Either a refaddr of a DIE (possibly from a DW_FORM_ref_addr
                attribute) or the section offset of a CU (possibly from an
                aranges table).

           This function will parse and cache CUs until the search criteria
           is met, starting from the closest known offset lessthan or equal
           to the given address.
        """
        dwarf_assert(
            self.has_debug_info,
            'CU lookup but no debug info section')
        dwarf_assert(
            0 <= refaddr < self.debug_info_sec.size,
            "refaddr %s beyond .debug_info size" % refaddr)

        # The CU containing the DIE we desire will be to the right of the
        # DIE insert point.  If we have a CU address, then it will be a
        # match but the right insert minus one will still be the item.
        # The first CU starts at offset 0, so start there if cache is empty.
        i = bisect_right(self._cu_offsets_map, refaddr)
        start = self._cu_offsets_map[i - 1] if i > 0 else 0

        # parse CUs until we find one containing the desired address
        for cu in self._parse_CUs_iter(start):
            if cu.cu_offset <= refaddr < cu.cu_offset + cu.size:
                return cu

        raise ValueError("CU for reference address %s not found" % refaddr)

    def get_CU_at(self, offset):
        """ Given a CU header offset, return the parsed CU.

            offset:
                The offset may be from an accelerated access table such as
                the public names, public types, address range table, or
                prior use.

            This function will directly parse the CU doing no validation of
            the offset beyond checking the size of the .debug_info section.
        """
        dwarf_assert(
            self.has_debug_info,
            'CU lookup but no debug info section')
        dwarf_assert(
            0 <= offset < self.debug_info_sec.size,
            "offset %s beyond .debug_info size" % offset)

        return self._cached_CU_at_offset(offset)

    def iter_CUs(self):
        """ Yield all the compile units (CompileUnit objects) in the debug info
        """
        return self._parse_CUs_iter()

    def iter_TUs(self):
        """Yield all the compile units (CompileUnit objects) in the debug_types
        """
        return self.parse_TUs_iter()

    def get_abbrev_table(self, offset):
        """ Get an AbbrevTable from the given offset in the debug_abbrev
            section.

            The only verification done on the offset is that it's within the
            bounds of the section (if not, an exception is raised).
            It is the caller's responsibility to make sure the offset actually
            points to a valid abbreviation table.

            AbbrevTable objects are cached internally (two calls for the same
            offset will return the same object).
        """
        dwarf_assert(
            offset < self.debug_abbrev_sec.size,
            "Offset '0x%x' to abbrev table out of section bounds" % offset)
        if offset not in self._abbrevtable_cache:
            self._abbrevtable_cache[offset] = AbbrevTable(
                structs=self.structs,
                stream=self.debug_abbrev_sec.stream,
                offset=offset)
        return self._abbrevtable_cache[offset]

    def get_string_from_table(self, offset):
        """ Obtain a string from the string table section, given an offset
            relative to the section.
        """
        return parse_cstring_from_stream(self.debug_str_sec.stream, offset)

    def get_string_from_linetable(self, offset):
        """ Obtain a string from the string table section, given an offset
            relative to the section.
        """
        return parse_cstring_from_stream(self.debug_line_str_sec.stream, offset)

    def line_program_for_CU(self, CU):
        """ Given a CU object, fetch the line program it points to from the
            .debug_line section.
            If the CU doesn't point to a line program, return None.

            Note about directory and file names. They are returned as two collections
            in the lineprogram object's header - include_directory and file_entry.

            In DWARFv5, they have introduced a different, extensible format for those
            collections. So in a lineprogram v5+, there are two more collections in
            the header - directories and file_names. Those might contain extra DWARFv5
            information that is not exposed in include_directory and file_entry.
        """
        # The line program is pointed to by the DW_AT_stmt_list attribute of
        # the top DIE of a CU.
        top_DIE = CU.get_top_DIE()
        if 'DW_AT_stmt_list' in top_DIE.attributes:
            return self._parse_line_program_at_offset(
                    top_DIE.attributes['DW_AT_stmt_list'].value, CU.structs)
        else:
            return None

    def has_CFI(self):
        """ Does this dwarf info have a dwarf_frame CFI section?
        """
        return self.debug_frame_sec is not None

    def CFI_entries(self):
        """ Get a list of dwarf_frame CFI entries from the .debug_frame section.
        """
        cfi = CallFrameInfo(
            stream=self.debug_frame_sec.stream,
            size=self.debug_frame_sec.size,
            address=self.debug_frame_sec.address,
            base_structs=self.structs)
        return cfi.get_entries()

    def has_EH_CFI(self):
        """ Does this dwarf info have a eh_frame CFI section?
        """
        return self.eh_frame_sec is not None

    def EH_CFI_entries(self):
        """ Get a list of eh_frame CFI entries from the .eh_frame section.
        """
        cfi = CallFrameInfo(
            stream=self.eh_frame_sec.stream,
            size=self.eh_frame_sec.size,
            address=self.eh_frame_sec.address,
            base_structs=self.structs,
            for_eh_frame=True)
        return cfi.get_entries()

    def get_pubtypes(self):
        """
        Returns a NameLUT object that contains information read from the
        .debug_pubtypes section in the ELF file.

        NameLUT is essentially a dictionary containing the CU/DIE offsets of
        each symbol. See the NameLUT doc string for more details.
        """

        if self.debug_pubtypes_sec:
            return NameLUT(self.debug_pubtypes_sec.stream,
                    self.debug_pubtypes_sec.size,
                    self.structs)
        else:
            return None

    def get_pubnames(self):
        """
        Returns a NameLUT object that contains information read from the
        .debug_pubnames section in the ELF file.

        NameLUT is essentially a dictionary containing the CU/DIE offsets of
        each symbol. See the NameLUT doc string for more details.
        """

        if self.debug_pubnames_sec:
            return NameLUT(self.debug_pubnames_sec.stream,
                    self.debug_pubnames_sec.size,
                    self.structs)
        else:
            return None

    def get_aranges(self):
        """ Get an ARanges object representing the .debug_aranges section of
            the DWARF data, or None if the section doesn't exist
        """
        if self.debug_aranges_sec:
            return ARanges(self.debug_aranges_sec.stream,
                self.debug_aranges_sec.size,
                self.structs)
        else:
            return None

    def location_lists(self):
        """ Get a LocationLists object representing the .debug_loc/debug_loclists section of
            the DWARF data, or None if this section doesn't exist.

            If both sections exist, it returns a LocationListsPair.
        """
        if self.debug_loclists_sec and self.debug_loc_sec is None:
            return LocationLists(self.debug_loclists_sec.stream, self.structs, 5, self)
        elif self.debug_loc_sec and self.debug_loclists_sec is None:
            return LocationLists(self.debug_loc_sec.stream, self.structs, 4, self)
        elif self.debug_loc_sec and self.debug_loclists_sec:
            return LocationListsPair(self.debug_loc_sec.stream, self.debug_loclists_sec.stream, self.structs, self)
        else:
            return None

    def range_lists(self):
        """ Get a RangeLists object representing the .debug_ranges/.debug_rnglists section of
            the DWARF data, or None if this section doesn't exist.

            If both sections exist, it returns a RangeListsPair.
        """
        if self.debug_rnglists_sec and self.debug_ranges_sec is None:
            return RangeLists(self.debug_rnglists_sec.stream, self.structs, 5, self)
        elif self.debug_ranges_sec and self.debug_rnglists_sec is None:
            return RangeLists(self.debug_ranges_sec.stream, self.structs, 4, self)
        elif self.debug_ranges_sec and self.debug_rnglists_sec:
            return RangeListsPair(self.debug_ranges_sec.stream, self.debug_rnglists_sec.stream, self.structs, self)
        else:
            return None

    def get_addr(self, cu, addr_index):
        """Provided a CU and an index, retrieves an address from the debug_addr section
        """
        if not self.debug_addr_sec:
            raise DWARFError('The file does not contain a debug_addr section for indirect address access')
        # Selectors are not supported, but no assert on that. TODO?
        cu_addr_base = _get_base_offset(cu, 'DW_AT_addr_base')
<<<<<<< HEAD
        return struct_parse(cu.structs.the_Dwarf_target_addr, self.debug_addr_sec.stream, cu_addr_base + addr_index*cu.header.address_size)
=======
        return struct_parse(cu.structs.the_Dwarf_target_addr, self.debug_addr_sec.stream, cu_addr_base + addr_index*cu.header.address_size)            
>>>>>>> 907a9c35

    #------ PRIVATE ------#

    def _parse_CUs_iter(self, offset=0):
        """ Iterate CU objects in order of appearance in the debug_info section.

            offset:
                The offset of the first CU to yield.  Additional iterations
                will return the sequential unit objects.

            See .iter_CUs(), .get_CU_containing(), and .get_CU_at().
        """
        if self.debug_info_sec is None:
            return

        while offset < self.debug_info_sec.size:
            cu = self._cached_CU_at_offset(offset)
            # Compute the offset of the next CU in the section. The unit_length
            # field of the CU header contains its size not including the length
            # field itself.
            offset = (offset +
                      cu['unit_length'] +
                      cu.structs.initial_length_field_size())
            yield cu

    def parse_TUs_iter(self, offset=0):
        if self.debug_types_sec is None:
            return

        while offset < self.debug_types_sec.size:
            tu = self._parse_TU_at_offset(offset)
            # Compute the offset of the next CU in the section. The unit_length
            # field of the CU header contains its size not including the length
            # field itself.
            offset = (offset +
                      tu['unit_length'] +
                      tu.structs.initial_length_field_size())

            yield tu

    def _parse_debug_types(self):
        """ Parse all the TU entries in the .debug_types section.
            Place units into an OrderedDict keyed by type signature.
        """
        if self._type_units_by_sig is not None:
            return
        self._type_units_by_sig = OrderedDict()

        if self.debug_types_sec is None:
            return

        # Parse all the Type Units in the types section for access by sig8
        offset = 0
        while offset < self.debug_types_sec.size:
            tu = self._parse_CU_at_offset(offset, types_section=True)
            # Compute the offset of the next TU in the section. The unit_length
            # field of the TU header contains its size not including the length
            # field itself.
            offset = (offset +
                      tu['unit_length'] +
                      tu.structs.initial_length_field_size())
            self._type_units_by_sig[tu['type_signature']] = tu

    def _cached_CU_at_offset(self, offset):
        """ Return the CU with unit header at the given offset into the
            debug_info section from the cache.  If not present, the unit is
            header is parsed and the object is installed in the cache.

            offset:
                The offset of the unit header in the .debug_info section
                to of the unit to fetch from the cache.

            See get_CU_at().
        """
        # Find the insert point for the requested offset.  With bisect_right,
        # if this entry is present in the cache it will be the prior entry.
        i = bisect_right(self._cu_offsets_map, offset)
        if i >= 1 and offset == self._cu_offsets_map[i - 1]:
            return self._cu_cache[i - 1]

        # Parse the CU and insert the offset and object into the cache.
        # The ._cu_offsets_map[] contains just the numeric offsets for the
        # bisect_right search while the parallel indexed ._cu_cache[] holds
        # the object references.
        cu = self._parse_CU_at_offset(offset)
        self._cu_offsets_map.insert(i, offset)
        self._cu_cache.insert(i, cu)
        return cu

    def _parse_CU_at_offset(self, offset):
        """ Parse and return a CU at the given offset in the debug_info stream.
        """
        # Section 7.4 (32-bit and 64-bit DWARF Formats) of the DWARF spec v3
        # states that the first 32-bit word of the CU header determines
        # whether the CU is represented with 32-bit or 64-bit DWARF format.
        #
        # So we peek at the first word in the CU header to determine its
        # dwarf format. Based on it, we then create a new DWARFStructs
        # instance suitable for this CU and use it to parse the rest.
        #
        initial_length = struct_parse(
            self.structs.the_Dwarf_uint32, self.debug_info_sec.stream, offset)
        dwarf_format = 64 if initial_length == 0xFFFFFFFF else 32


        # Temporary structs for parsing the header
        # The structs for the rest of the CU depend on the header data.
        #
        cu_structs = DWARFStructs(
            little_endian=self.config.little_endian,
            dwarf_format=dwarf_format,
            address_size=4,
            dwarf_version=2)

        cu_header = struct_parse(
            cu_structs.Dwarf_CU_header, self.debug_info_sec.stream, offset)

        # structs for the rest of the CU, taking into account bitness and DWARF version
        cu_structs = DWARFStructs(
            little_endian=self.config.little_endian,
            dwarf_format=dwarf_format,
            address_size=cu_header['address_size'],
            dwarf_version=cu_header['version'])

        cu_die_offset = self.debug_info_sec.stream.tell()
        dwarf_assert(
            self._is_supported_version(cu_header['version']),
            "Expected supported DWARF version. Got '%s'" % cu_header['version'])
        return CompileUnit(
                header=cu_header,
                dwarfinfo=self,
                structs=cu_structs,
                cu_offset=offset,
                cu_die_offset=cu_die_offset)

    def _parse_TU_at_offset(self, offset):
        """ Parse and return a Type Unit (TU) at the given offset in the debug_types stream.
        """
        # Section 7.4 (32-bit and 64-bit DWARF Formats) of the DWARF spec v3
        # states that the first 32-bit word of the TU header determines
        # whether the TU is represented with 32-bit or 64-bit DWARF format.
        #
        # So we peek at the first word in the TU header to determine its
        # dwarf format. Based on it, we then create a new DWARFStructs
        # instance suitable for this TU and use it to parse the rest.
        #
        initial_length = struct_parse(
            self.structs.Dwarf_uint32(''), self.debug_types_sec.stream, offset)
        dwarf_format = 64 if initial_length == 0xFFFFFFFF else 32

        # Temporary structs for parsing the header
        # The structs for the rest of the TU depend on the header data.
        #
        tu_structs = DWARFStructs(
            little_endian=self.config.little_endian,
            dwarf_format=dwarf_format,
            address_size=4,
            dwarf_version=2)

        tu_header = struct_parse(
            tu_structs.Dwarf_TU_header, self.debug_types_sec.stream, offset)

        # structs for the rest of the TU, taking into account bit-width and DWARF version
        tu_structs = DWARFStructs(
            little_endian=self.config.little_endian,
            dwarf_format=dwarf_format,
            address_size=tu_header['address_size'],
            dwarf_version=tu_header['version'])

        tu_die_offset = self.debug_types_sec.stream.tell()
        dwarf_assert(
            self._is_supported_version(tu_header['version']),
            "Expected supported DWARF version. Got '%s'" % tu_header['version'])
        return TypeUnit(
            header=tu_header,
            dwarfinfo=self,
            structs=tu_structs,
            tu_offset=offset,
            tu_die_offset=tu_die_offset)

    def _is_supported_version(self, version):
        """ DWARF version supported by this parser
        """
        return 2 <= version <= 5

    def _parse_line_program_at_offset(self, offset, structs):
        """ Given an offset to the .debug_line section, parse the line program
            starting at this offset in the section and return it.
            structs is the DWARFStructs object used to do this parsing.
        """

        if offset in self._linetable_cache:
            return self._linetable_cache[offset]

        lineprog_header = struct_parse(
            structs.Dwarf_lineprog_header,
            self.debug_line_sec.stream,
            offset)

        # DWARF5: resolve names
        def resolve_strings(self, lineprog_header, format_field, data_field):
            if lineprog_header.get(format_field, False):
                data = lineprog_header[data_field]
                for field in lineprog_header[format_field]:
                    def replace_value(data, content_type, replacer):
                        for entry in data:
                            entry[content_type] = replacer(entry[content_type])

                    if field.form == 'DW_FORM_line_strp':
                        replace_value(data, field.content_type, self.get_string_from_linetable)
                    elif field.form == 'DW_FORM_strp':
                        replace_value(data, field.content_type, self.get_string_from_table)
                    elif field.form in ('DW_FORM_strp_sup', 'DW_FORM_GNU_strp_alt'):
                        if self.supplementary_dwarfinfo:
                            replace_value(data, field.content_type, self.supplementary_dwarfinfo.get_string_fromtable)
                        else:
                            replace_value(data, field.content_type, lambda x: str(x))
                    elif field.form in ('DW_FORM_strp_sup', 'DW_FORM_strx', 'DW_FORM_strx1', 'DW_FORM_strx2', 'DW_FORM_strx3', 'DW_FORM_strx4'):
                        raise NotImplementedError()

        resolve_strings(self, lineprog_header, 'directory_entry_format', 'directories')
        resolve_strings(self, lineprog_header, 'file_name_entry_format', 'file_names')

        # DWARF5: provide compatible file/directory name arrays for legacy lineprogram consumers
        if lineprog_header.get('directories', False):
            lineprog_header.include_directory = tuple(d.DW_LNCT_path for d in lineprog_header.directories)
        if lineprog_header.get('file_names', False):
            lineprog_header.file_entry = tuple(
                Container(**{
                    'name':e.get('DW_LNCT_path'),
                    'dir_index': e.get('DW_LNCT_directory_index'),
                    'mtime': e.get('DW_LNCT_timestamp'),
                    'length': e.get('DW_LNCT_size')})
                for e in lineprog_header.file_names)

        # Calculate the offset to the next line program (see DWARF 6.2.4)
        end_offset = (  offset + lineprog_header['unit_length'] +
                        structs.initial_length_field_size())

        lineprogram = LineProgram(
            header=lineprog_header,
            stream=self.debug_line_sec.stream,
            structs=structs,
            program_start_offset=self.debug_line_sec.stream.tell(),
            program_end_offset=end_offset)

        self._linetable_cache[offset] = lineprogram
        return lineprogram

    def parse_debugsupinfo(self):
        """
        Extract a filename from .debug_sup, .gnu_debualtlink sections, or .gnu_debuglink.
        """
        if self.debug_sup_sec is not None:
            self.debug_sup_sec.stream.seek(0)
            suplink = self.structs.Dwarf_debugsup.parse_stream(self.debug_sup_sec.stream)
            if suplink.is_supplementary == 0:
                return suplink.sup_filename
        if self.gnu_debugaltlink_sec is not None:
            self.gnu_debugaltlink_sec.stream.seek(0)
            suplink = self.structs.Dwarf_debugaltlink.parse_stream(self.gnu_debugaltlink_sec.stream)
            return suplink.sup_filename
        if self.gnu_debuglink_sec is not None:
            self.gnu_debuglink_sec.stream.seek(0)
            suplink = self.structs.Dwarf_debuglink.parse_stream(self.gnu_debuglink_sec.stream)
            return suplink.sup_filename
        return None
<|MERGE_RESOLUTION|>--- conflicted
+++ resolved
@@ -83,12 +83,8 @@
             debug_rnglists_sec,
             debug_sup_sec,
             gnu_debugaltlink_sec,
-<<<<<<< HEAD
             gnu_debuglink_sec,
             debug_types_sec
-=======
-            gnu_debuglink_sec
->>>>>>> 907a9c35
             ):
         """ config:
                 A DwarfConfig object
@@ -118,10 +114,7 @@
         self.debug_sup_sec = debug_sup_sec
         self.gnu_debugaltlink_sec = gnu_debugaltlink_sec
         self.gnu_debuglink_sec = gnu_debuglink_sec
-<<<<<<< HEAD
         self.debug_types_sec = debug_types_sec
-=======
->>>>>>> 907a9c35
 
         # Sets the supplementary_dwarfinfo to None. Client code can set this
         # to something else, typically a DWARFInfo file read from an ELFFile
@@ -442,11 +435,7 @@
             raise DWARFError('The file does not contain a debug_addr section for indirect address access')
         # Selectors are not supported, but no assert on that. TODO?
         cu_addr_base = _get_base_offset(cu, 'DW_AT_addr_base')
-<<<<<<< HEAD
-        return struct_parse(cu.structs.the_Dwarf_target_addr, self.debug_addr_sec.stream, cu_addr_base + addr_index*cu.header.address_size)
-=======
         return struct_parse(cu.structs.the_Dwarf_target_addr, self.debug_addr_sec.stream, cu_addr_base + addr_index*cu.header.address_size)            
->>>>>>> 907a9c35
 
     #------ PRIVATE ------#
 
